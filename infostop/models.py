import numpy as np
import cpputils
from infostop import utils
from tqdm import tqdm
<<<<<<< HEAD

=======
>>>>>>> b77785ca


class NoStopsFoundException(Exception):
    pass

 
class Infostop:
    """Infer stop-location labels from mobility trace. Dynamic points are labeled -1.

    Note: currently ONLY works for 2-dimensional spatial data. Data columns 0 and 1 are
    always intepreted as spatial locations while column 2 is interpreted as time.

    The method entils the following steps:
        1.  Sequential downsampling: Detect which points are stationary and store only
            the median of each stationarity event. A point belongs to a stationarity
            event if it is less than `r1` distance units away from the median of the
            time-previous collection of stationary points.
        2.  Spatial downsampling: Remove duplicate coordinates. Optionally round off
            coordinates before removing duplicates, to increase the downsampling.
        3.  For each coordinate, find its neighbors within `r2`.
        4.  Create Infomap network and optimize clusters in two-levels.
        5.  Reverse downsampling from step 2.
        6.  Reverse downsampling from step 1.

    Parameters
    ----------
        r1 : int/float
            Max distance between time-consecutive points to label them as stationary
        r2 : int/float
            Max distance between stationary points to form an edge.
        label_singleton: bool
            If True, give stationary locations that was only visited once their own label. If False,
            label them as non-stationary (-1).
        min_staying_time : int
            The shortest duration that can constitute a stop.
        max_time_between : int
            The longest duration that can constitute a stop.
        min_size : int
            Minimum size of group to consider it stationary
        min_spacial_resolution : float
            The minimal difference allowed between points before they are considered the same points.
            Highly useful for spatially downsampling data and which dramatically reduces runtime. Higher
            values yields higher downsampling. For geo data, it is not recommended to increase it beyond
            1e-4. 1e-5, typically works well and has little impact on results.
        distance_metric : str
            Either 'haversine' (for geo data) or 'euclidean'
        weighted : bool
            Weight edges in the network representation by distance. Specifically, the weight used is
            `1 / distance(a, b) ** weight_exponent`.
        weight_exponent : float
            Exponent used when weighting edges in the network. Higher values increases the link strength
            between nearby locations yielding smaller stop locations. It is not recommended to use a negative
            `weight_exponent`, unless for a special purpose.
        verbose : bool
            Print output during the fitting procedure. Mostly for development and debugging. Option will
            be removed in future versions.

    Returns
    -------
        self : object

    Example
    -------
        >>> model = Infostop()
        >>> labels = model.fit_predict(traces)
    """

    def __init__(
        self,
        r1=10,
        r2=10,
        label_singleton=True,
        min_staying_time=300,
        max_time_between=86400,
        min_size=2,
        min_spacial_resolution=0,
        distance_metric="haversine",
        weighted=False,
        weight_exponent=1,
        verbose=False,
    ):
        # Set input parameters as attributes
        self._r1 = r1
        self._r2 = r2
        self._label_singleton = label_singleton
        self._min_staying_time = min_staying_time
        self._max_time_between = max_time_between
        self._min_size = min_size
        self._min_spacial_resolution = min_spacial_resolution
        self._distance_metric = distance_metric
        self._weighted = weighted
        self._weight_exponent = weight_exponent
        self._verbose = verbose

        # Initialize internal variables
        self._data = None
        self._stat_coords = None
        self._stat_labels = None
        self._counts = None
        self._labels = None
        self._is_fitted = False

        # Initialize computable attributes
        self.label_medians = None
        # self.label_areas = None
        # self.label_count = None

        # Run hyper parameter assertions
        self._hyperparam_assertions()

    def fit_predict(self, data):
        """Fit Infostop on one or more location sequnces, and return labels.

        Parameters
        ----------
            data : numpy.array (shape (N, 2)/(N, 3)) or list of such numpy.arrays
                Columns 0 and 1 are reserved for lat and lon. Column 2 is reserved for time (any unit consistent with
                `min_staying_time` and `max_time_between`). If the input type is a list of arrays, each array is assumed
                to be the trace of a single user, in which case the obtained stop locations are shared by all users in
                the population.

        Returns
        -------
            coord_labels : 1d numpy.array or list of such

        Example
        -------
            >>> model = Infostop()
            >>> labels = model.fit_predict(traces)
            >>> assert type(traces) == type(labels)
        """

        if self._verbose:
            progress = tqdm
        else:
            progress = utils.pass_func

        # Infer multiuser mode
        self.multiuser = True
        if type(data) != list:
            self._data = [data]
            self.multiuser = False
            progress = (
                utils.pass_func
            )  # no need to log progress in (1) if there's just one user
        else:
            self._data = data
            if len(data) == 1:
                progress = utils.pass_func

        if self._verbose:
            print("Multiuser input:", self.multiuser)

        # Assert the input data
        self._data_assertions(self._data)

        # (1) Sequential downsampling: group time-adjacent points
        if self._verbose:
            avg_reduction = []
            print("Downsampling in time: keeping medians of stationary events")

        stop_events, event_maps = [], []
        for u, coords_u in progress(enumerate(self._data), total=len(self._data)):
            stop_events_u, event_map_u = cpputils.get_stationary_events(
                coords_u,
                self._r1,
                self._min_size,
                self._min_staying_time,
                self._max_time_between,
                self._distance_metric,
            )

            if self._verbose:
                avg_reduction.append((1 - len(stop_events_u) / len(coords_u)) * 100)

            stop_events.append(stop_events_u)
            event_maps.append(event_map_u)

        if self._verbose:
            print(
                "    --> %sreduction was %.1f%%"
                % ("average " if self.multiuser else "", np.mean(avg_reduction))
            )

        # Merge `stop_events` from different users into `stat_coords`
        try:
            self._stat_coords = np.vstack([se for se in stop_events if len(se) > 0])
        except ValueError:
<<<<<<< HEAD
            raise Exception(
                "No stop events found. Check that `r1`, `min_staying_time` and `min_size` parameters are chosen correctly."
            )
=======
            raise NoStopsFoundException("No stop events found. Check that `r1`, `min_staying_time` and `min_size` parameters are chosen correctly.")
>>>>>>> b77785ca

        # (2) Downsample (dramatically reduces computation time)
        if self._min_spacial_resolution > 0:
            self._stat_coords = (
                np.around(self._stat_coords / self._min_spacial_resolution)
                * self._min_spacial_resolution
            )

        if self._verbose:
            num_stat_orig = len(self._stat_coords)
            print(f"Downsampling {num_stat_orig} total stop events to...", end=" ")

        # Only keep unique coordinates for clustering
        self._stat_coords, inverse_indices, self._counts = np.unique(
            self._stat_coords, return_inverse=True, return_counts=True, axis=0
        )

        if self._verbose:
            print(f"{len(self._stat_coords)}", end=" ")
            print(
                "(%.1f%% duplicates)"
                % ((1 - len(self._stat_coords) / num_stat_orig) * 100)
            )

        # (3) Find neighbors within `r2` for each point
        if self._verbose:
            print("Finding neighbors...", end=" ")

        ball_tree_result = utils.query_neighbors(
            self._stat_coords, self._r2, self._distance_metric, self._weighted
        )

        if self._weighted:
            node_idx_neighbors, node_idx_distances = ball_tree_result
        else:
            node_idx_neighbors, node_idx_distances = ball_tree_result, None

        if self._verbose:
            print("done")

        # (4) Create network and run infomap
        if self._verbose:
            print("Creating network and clustering with Infomap...")
        self._stat_labels = utils.label_network(
            node_idx_neighbors,
            node_idx_distances,
            self._counts,
            self._weight_exponent,
            self._label_singleton,
            self._distance_metric,
            self._verbose,
        )

        # (5) Reverse the downsampling in step (2)
        self._labels = self._stat_labels[inverse_indices]

        # (6) Reverse the downsampling in step (1)
        self.labels = []
        for j, event_map_u in enumerate(event_maps):
            i0 = sum([len(stop_events[j_]) for j_ in range(j)])
            i1 = sum([len(stop_events[j_]) for j_ in range(j + 1)])
            labels_u = np.hstack([self._labels[i0:i1], -1])
            self.labels.append(labels_u[event_map_u])

        # Update model state and return labels
        self._is_fitted = True
        if self.multiuser:
            return self.labels
        else:
            return self.labels[0]

    def compute_label_medians(self):
        """Compute the median location of inferred labels.

        Returns
        -------
            label_medians : dict, {label: [lat, lon]}

        Example
        -------
            >>> label_medians = model.compute_label_medians()
        """
        # Assert model is fitted
        self._fitted_assertion()

        # Stack labels and coords
        labels_and_coords = np.hstack(
            [self._stat_labels.reshape(-1, 1), self._stat_coords]
        )

        # Remove outliers
        labels_and_coords = labels_and_coords[labels_and_coords[:, 0] != -1]

        # Get unique labels
        unique_labels = np.unique(labels_and_coords[:, 0]).astype(int)

        # For each unique label, take the median of its points
        unique_label_medians = [
            np.median(
                labels_and_coords[labels_and_coords[:, 0] == label, 1:], axis=0
            ).tolist()
            for label in unique_labels
        ]

        # Zip into dictionary
        self.label_medians = dict(zip(unique_labels, unique_label_medians))

        return self.label_medians

    def compute_label_area(self):
        """Compute the area of inferred stop locations

        Returns
        -------
            label_areas : dict, {label: area}

        Example
        -------
            >>> label_areas = model.compute_label_areas()
        """
        # Assert model is fitted
        self._fitted_assertion()
        raise NotImplementedError

    def compute_label_counts(self):
        """Compute the count of inferred stop locations

        Returns
        -------
            label_counts : dict, {label: count}

        Example
        -------
            >>> label_counts = model.compute_label_counts()
        """
        # Assert model is fitted
        self._fitted_assertion()
        raise NotImplementedError

    def predict(self, data):
        """Predict labels of data given existing solution.

        # Returns
        # -------
        #     labels : dict, {label: count}

        # Example
        # -------
        #     >>> label_counts = model.compute_label_counts()
        """
        # Assert model is fitted
        self._fitted_assertion()
        raise NotImplementedError

    def _hyperparam_assertions(self):
        assert self._r1 > 0, "`r1` must be > 0"
        assert self._r2 > 0, "`r2` must be > 0"
        assert (
            type(self._label_singleton) is bool
        ), "`label_singleton` either `True` or `False`"
        assert self._min_staying_time > 0, "`min_staying_time` must be > 0"
        assert self._max_time_between > 0, "`max_time_between` must be > 0"
        assert (
            self._max_time_between > self._min_staying_time
        ), "`max_time_between` must be > min_staying_time"
        assert self._min_size > 1, "`min_size` must be > 1"
        assert (
            0 <= self._min_spacial_resolution <= 1
        ), "`min_spacial_resolution` must be within [0, 1]"
        assert self._distance_metric in [
            "euclidean",
            "haversine",
        ], "`distance_metric` should be either 'euclidean' or 'haversine'"

    def _data_assertions(self, data):
        assert not np.any(
            np.isnan(np.vstack(data))
        ), f"There are {np.isnan(np.vstack(data))} NaN values in the input data."
        for u, coords_u in enumerate(data):
            error_insert = "" if not self.multiuser else f"User {u}: "
            assert coords_u.shape[1] in [2, 3], (
                "%sNumber of columns must be 2 or 3" % error_insert
            )
            if coords_u.shape[1] == 3:
                assert np.all(coords_u[:-1, 2] <= coords_u[1:, 2]), (
                    "%sTimestamps must be ordered" % error_insert
                )
            if self._distance_metric == "haversine":
                assert np.min(coords_u[:, 0]) > -90 and np.max(coords_u[:, 0]) < 90, (
                    "%sLatitude (column 0) must have values between -90 and 90"
                    % error_insert
                )
                assert np.min(coords_u[:, 1]) > -180 and np.max(coords_u[:, 1]) < 180, (
                    "%sLongitude (column 1) must have values between -180 and 180"
                    % error_insert
                )

    def _fitted_assertion(self):
        assert (
            self._is_fitted
        ), "Model must be fitted before label medians can be computed."


class SpatialInfomap:
    """Cluster a collection of points using Infomap.

    The method entils the following steps:
        1.  Spatial downsampling: Remove duplicate coordinates. Optionally round off
            coordinates before removing duplicates, to increase the downsampling.
        2.  For each coordinate, find its neighbors within `r2`.
        3.  Create Infomap network and optimize clusters in two-levels.
        4.  Reverse downsampling from step 1.

    Parameters
    ----------
        r2 : int/float
            Max distance between stationary points to form an edge.
        label_singleton: bool
            If True, give stationary locations that was only visited once their own label. If False,
            label them as non-stationary (-1).
        min_spacial_resolution : float
            The minimal difference allowed between points before they are considered the same points.
            Highly useful for spatially downsampling data and which dramatically reduces runtime. Higher
            values yields higher downsampling. For geo data, it is not recommended to increase it beyond
            1e-4. 1e-5, typically works well and has little impact on results.
        distance_metric : str
            Either 'haversine' (for geo data) or 'euclidean'
        weighted : bool
            Weight edges in the network representation by distance. Specifically, the weight used is
            `1 / distance(a, b) ** weight_exponent`.
        weight_exponent : float
            Exponent used when weighting edges in the network. Higher values increases the link strength
            between nearby locations yielding smaller stop locations. It is not recommended to use a negative
            `weight_exponent`, unless for a special purpose.
        verbose : bool
            Print output during the fitting procedure. Mostly for development and debugging. Option will
            be removed in future versions.

    Returns
    -------
        self : object

    Example
    -------
        >>> model = SpacialInfomap()
        >>> labels = model.fit_predict(coordinates)
    """

    def __init__(
        self,
        r2=10,
        label_singleton=True,
        min_spacial_resolution=0,
        distance_metric="haversine",
        weighted=False,
        weight_exponent=1,
        verbose=False,
    ):
        # Set input parameters as attributes
        self._r2 = r2
        self._label_singleton = label_singleton
        self._min_spacial_resolution = min_spacial_resolution
        self._distance_metric = distance_metric
        self._weighted = weighted
        self._weight_exponent = weight_exponent
        self._verbose = verbose
        self._data = None
        self._stat_coords = None
        self._stat_labels = None
        self._counts = None
        self._labels = None
        self._is_fitted = False

        # Run hyper parameter assertions
        self._hyperparam_assertions()

    def fit_predict(self, data):
        """Fit Infostop on one or more location sequnces, and return labels.

        Parameters
        ----------
            data : numpy.array (shape (N, 2)/(N, 3)) or list of such numpy.arrays
                Columns 0 and 1 are reserved for lat and lon. Column 2 is reserved for time (any unit consistent with
                `min_staying_time` and `max_time_between`). If the input type is a list of arrays, each array is assumed
                to be the trace of a single user, in which case the obtained stop locations are shared by all users in
                the population.

        Returns
        -------
            coord_labels : 1d numpy.array or list of such

        Example
        -------
            >>> model = Infostop()
            >>> labels = model.fit_predict(traces)
            >>> assert type(traces) == type(labels)
        """

        if self._verbose:
            progress = tqdm
        else:
            progress = utils.pass_func

        self._data = data

        # Assert the input data
        self._data_assertions(self._data)

        # (1) Downsample (dramatically reduces computation time)
        self._stat_coords = data
        if self._min_spacial_resolution > 0:
            self._stat_coords = (
                np.around(self._stat_coords / self._min_spacial_resolution)
                * self._min_spacial_resolution
            )

        if self._verbose:
            num_stat_orig = len(self._stat_coords)
            print(f"Downsampling {num_stat_orig} total stop events to...", end=" ")

        # Only keep unique coordinates for clustering
        self._stat_coords, inverse_indices, self._counts = np.unique(
            self._stat_coords, return_inverse=True, return_counts=True, axis=0
        )

        if self._verbose:
            print(f"{len(self._stat_coords)}", end=" ")
            print(
                "(%.1f%% duplicates)"
                % ((1 - len(self._stat_coords) / num_stat_orig) * 100)
            )

        # (2) Find neighbors within `r2` for each point
        if self._verbose:
            print("Finding neighbors...", end=" ")

        ball_tree_result = utils.query_neighbors(
            self._stat_coords, self._r2, self._distance_metric, self._weighted
        )

        if self._weighted:
            node_idx_neighbors, node_idx_distances = ball_tree_result
        else:
            node_idx_neighbors, node_idx_distances = ball_tree_result, None

        if self._verbose:
            print("done")

        # (3) Create network and run infomap
        if self._verbose:
            print("Creating network and clustering with Infomap...")
        self._stat_labels = utils.label_network(
            node_idx_neighbors,
            node_idx_distances,
            self._counts,
            self._weight_exponent,
            self._label_singleton,
            self._distance_metric,
            self._verbose,
        )

        # (4) Reverse the downsampling in step (2)
        self._labels = self._stat_labels[inverse_indices]

        # Update model state and return labels
        self._is_fitted = True
        return self._labels

    def _hyperparam_assertions(self):
        assert self._r2 > 0, "`r2` must be > 0"
        assert (
            type(self._label_singleton) is bool
        ), "`label_singleton` either `True` or `False`"
        assert (
            0 <= self._min_spacial_resolution <= 1
        ), "`min_spacial_resolution` must be within [0, 1]"
        assert self._distance_metric in [
            "euclidean",
            "haversine",
        ], "`distance_metric` should be either 'euclidean' or 'haversine'"

    def _data_assertions(self, data):
        assert not np.any(
            np.isnan(data)
        ), f"There are {np.isnan(np.vstack(data))} NaN values in the input data."
        assert data.shape[1] == 2, "Number of columns must be 2"
        if self._distance_metric == "haversine":
            assert (
                np.min(data[:, 0]) > -90 and np.max(data[:, 0]) < 90
            ), "Latitude (column 0) must have values between -90 and 90"
            assert (
                np.min(data[:, 1]) > -180 and np.max(data[:, 1]) < 180
            ), "Longitude (column 1) must have values between -180 and 180"<|MERGE_RESOLUTION|>--- conflicted
+++ resolved
@@ -2,16 +2,12 @@
 import cpputils
 from infostop import utils
 from tqdm import tqdm
-<<<<<<< HEAD
-
-=======
->>>>>>> b77785ca
 
 
 class NoStopsFoundException(Exception):
     pass
 
- 
+
 class Infostop:
     """Infer stop-location labels from mobility trace. Dynamic points are labeled -1.
 
@@ -194,13 +190,9 @@
         try:
             self._stat_coords = np.vstack([se for se in stop_events if len(se) > 0])
         except ValueError:
-<<<<<<< HEAD
             raise Exception(
                 "No stop events found. Check that `r1`, `min_staying_time` and `min_size` parameters are chosen correctly."
             )
-=======
-            raise NoStopsFoundException("No stop events found. Check that `r1`, `min_staying_time` and `min_size` parameters are chosen correctly.")
->>>>>>> b77785ca
 
         # (2) Downsample (dramatically reduces computation time)
         if self._min_spacial_resolution > 0:
